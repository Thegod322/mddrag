# Documentation RAG MCP Server

An MCP (Model Context Protocol) server that implements **MAG (Model Augmented Generation)** - a novel approach to RAG that uses visual Canvas structures with explicit node relationships, rather than traditional text chunking.

Provides intelligent access to your documentation through three focused tools:

1. **MDD Canvas Parsing** - Parse and understand Obsidian Canvas-based Modular Development Documentation
2. **File Content Access** - Retrieve content from files referenced in your documentation  
3. **Semantic Search** - Search across external documentation libraries using AI

## ✨ Key Features

<<<<<<< HEAD
- **MAG Architecture(Model augmented generation)**: Visual knowledge mapping through Canvas with explicit relationships
=======
- **MAG Architecture**: Visual knowledge mapping through Canvas - MDD with explicit relationships
>>>>>>> 206aaa05
- **Smart Canvas Parsing**: Understands Obsidian Canvas files with automatic recursive search
- **MDD Support**: Optimized for Modular Development Documentation workflows
- **Flexible File Access**: Read any file from your vault with simple file name specification
- **External Documentation Search**: Search across pre-indexed libraries, frameworks, and tools
- **Seamless VaultPicker Integration**: No need to specify vault path manually — MDDrag always uses the active vault from VaultPicker (VS Code extension)
- **Simple UX**: Just specify file names — the server automatically uses the active vault from VaultPicker

## 🚀 Quick Installation

**New users**: See [INSTALLATION_GUIDE.md](INSTALLATION_GUIDE.md) for detailed step-by-step instructions.

**Experienced users**: 
1. Install dependencies: `pip install -r requirements.txt`
2. Add to Claude Desktop config:
```json
{
  "mcpServers": {
    "documentation-rag": {
      "command": "python",
      "args": ["C:\\path\\to\\your\\run_server.py"]
    }
  }
}
```
3. Restart Claude Desktop

## 🛠️ Available Tools

The server provides exactly **3 focused tools**:

### 1. `d94_get_modular_documentation`
Parse and understand Obsidian Canvas files (.canvas) with CRAG and MDD support.

**Parameters:**
- `canvas_file`: Name of the Canvas file (e.g., "MyProject.canvas")
- `vault_path` (optional): If not set, will be auto-filled from VaultPicker

**MAG Features**: Extracts not just content, but visual relationships and node positioning for contextual understanding.

**New UX**: Just specify the file name! The server automatically searches your entire vault recursively to find the Canvas file.

### 2. `d94_get_file_content`  
Read content from any file referenced in your documentation.

**Parameters:**
- `file_path`: Relative path to the file from vault root
- `vault_path` (optional): If not set, will be auto-filled from VaultPicker

### 3. `d94_search_documentation`
Semantic search across pre-indexed external documentation.

**Parameters:**
- `query`: Your search query in natural language
- `limit`: Maximum number of results (default: 5)

**Pre-indexed libraries**: Godot, and others (expandable)

## 💡 Example Usage

### Parse Your Canvas Documentation
```
Parse the canvas file "ProjectDocs.canvas"
```
The server automatically finds the Canvas file anywhere in your active vault structure (no need to specify the path).

### Read Documentation Files  
```
Get the content of "API-Reference.md"
```

### Search External Documentation
```
Search for "CharacterBody3D movement" in the documentation
```

## 🔧 Technical Details

### Architecture
- **MAG Implementation**: Model Augmented Generation with visual knowledge mapping
- **Focused Design**: Only 3 essential tools for maximum clarity
- **MDD Integration**: Specialized support for Modular Development Documentation
- **Recursive Search**: Automatically finds files in complex vault structures
- **VaultPicker Sync**: Always uses the active vault from VaultPicker (no manual path input)
- **Persistent Storage**: External documentation indexed once, available always

### Storage Location
External documentation is stored in:
- Windows: `C:\Users\[Username]\.documentation_rag\`
- macOS/Linux: `~/.documentation_rag/`

Contains:
- `chroma_db/` - Vector database for semantic search
- `docs_metadata.json` - Documentation metadata

## 🧪 Testing

Test the core functionality:
```bash
python test_mcp_client.py
```

Test specific components:
```bash
# Test Canvas parsing
python test_rag.py

# Test external documentation search  
python test_external_docs.py
```

## 🔍 How It Works

1. **MAG Canvas Parsing**: Uses specialized parser to understand Canvas node relationships, visual positioning, and MDD structure
2. **Relational Context**: Maintains explicit relationships between documentation nodes rather than treating them as isolated chunks
3. **VaultPicker Integration**: Always uses the active vault from VaultPicker (VS Code extension)
4. **Recursive File Discovery**: Automatically finds files throughout complex vault hierarchies  
5. **Semantic Search**: Employs sentence-transformers for intelligent similarity-based search
6. **Persistent Storage**: ChromaDB ensures external documentation remains available across sessions

**MAG vs Traditional RAG**: Instead of chunking text randomly, MAG preserves the author's intended knowledge structure through visual Canvas relationships.

## 🛠️ Troubleshooting

### Common Issues

**"No MCP tools available"**
- Verify Python path in Claude Desktop config
- Ensure all dependencies are installed
- Restart Claude Desktop completely

**"Canvas file not found"**  
- Ensure Canvas file has `.canvas` extension
- File will be found automatically in any subfolder of your active vault
- Make sure VaultPicker extension is installed and active vault is set in VS Code

**"Search returns no results"**
- External documentation must be pre-indexed
- Check that ChromaDB has proper permissions
- Try broader search terms

### Getting Help

- **Detailed Setup**: See [INSTALLATION_GUIDE.md](INSTALLATION_GUIDE.md)
- **Test Files**: Run test scripts to diagnose issues
- **Logs**: Check Claude Desktop logs for specific error messages

## 📋 System Requirements

- Python 3.8+
- Claude Desktop
- ~500MB storage for ChromaDB and embeddings
- Internet connection for initial model download

---

**Ready to enhance your documentation workflow with intelligent AI assistance and seamless VaultPicker sync!** 🚀<|MERGE_RESOLUTION|>--- conflicted
+++ resolved
@@ -1,6 +1,7 @@
 # Documentation RAG MCP Server
 
 An MCP (Model Context Protocol) server that implements **MAG (Model Augmented Generation)** - a novel approach to RAG that uses visual Canvas structures with explicit node relationships, rather than traditional text chunking.
+
 
 Provides intelligent access to your documentation through three focused tools:
 
@@ -10,11 +11,7 @@
 
 ## ✨ Key Features
 
-<<<<<<< HEAD
 - **MAG Architecture(Model augmented generation)**: Visual knowledge mapping through Canvas with explicit relationships
-=======
-- **MAG Architecture**: Visual knowledge mapping through Canvas - MDD with explicit relationships
->>>>>>> 206aaa05
 - **Smart Canvas Parsing**: Understands Obsidian Canvas files with automatic recursive search
 - **MDD Support**: Optimized for Modular Development Documentation workflows
 - **Flexible File Access**: Read any file from your vault with simple file name specification
